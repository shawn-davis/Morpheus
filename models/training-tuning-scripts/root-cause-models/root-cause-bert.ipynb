--- conflicted
+++ resolved
@@ -73,12 +73,9 @@
     "import pandas as pd\n",
     "import numpy as np\n",
     "import time\n",
-<<<<<<< HEAD
-    "import torch"
-=======
+    "import torch\n",
     "\n",
     "from morpheus.utils.seed import manual_seed"
->>>>>>> 33e922c1
    ]
   },
   {
